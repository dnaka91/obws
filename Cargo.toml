[package]
name = "obws"
version = "0.8.0"
authors = ["Dominik Nakamura <dnaka91@gmail.com>"]
edition = "2018"
resolver = "2"
license = "MIT"
readme = "README.md"
description = "The obws (obvious) remote control library for OBS."
homepage = "https://github.com/dnaka91/obws"
repository = "https://github.com/dnaka91/obws"
categories = ["api-bindings", "web-programming"]
keywords = ["async", "obs", "obs-websocket", "remote-control", "tokio"]
include = ["examples/**/*", "tests/**/*", "src/**/*", "LICENSE", "README.md", "CHANGELOG.md"]

[package.metadata.docs.rs]
features = ["events", "tls"]

[dependencies]
async-stream = { version = "0.3.2", optional = true }
base64 = "0.13.0"
<<<<<<< HEAD
bitflags = "1.2.1"
chrono = { version = "0.4.19", features = ["serde"] }
futures-util = { version = "0.3.15", features = ["sink"] }
log = "0.4.14"
semver = { version = "1.0.3", features = ["serde"] }
serde = { version = "1.0.126", features = ["derive"] }
serde_json = "1.0.64"
=======
bitflags = "1.3.2"
chrono = { version = "0.4.19", default-features = false, features = ["std"] }
either = { version = "1.6.1", features = ["serde"] }
futures-util = { version = "0.3.17", features = ["sink"] }
log = "0.4.14"
rgb = { version = "0.8.27", default-features = false }
semver = { version = "1.0.4", features = ["serde"] }
serde = { version = "1.0.130", features = ["derive"] }
serde_json = "1.0.67"
>>>>>>> cfa8c844
serde_repr = "0.1.7"
serde_with = "1.10.0"
sha2 = "0.9.6"
thiserror = "1.0.29"
tokio = { version = "1.11.0", features = ["net", "rt", "sync"] }
tokio-tungstenite = "0.14.0"

[dev-dependencies]
anyhow = "1.0.43"
dotenv = "0.15.0"
pretty_env_logger = "0.4.0"
serde_test = "1.0.130"
tokio = { version = "1.11.0", features = ["fs", "macros", "rt-multi-thread", "time"] }

[features]
default = []
test-integration = []
events = ["async-stream"]
tls = ["tokio-tungstenite/rustls-tls"]

[[example]]
name = "events"
required-features = ["events"]

[[test]]
name = "general"
required-features = ["events"]<|MERGE_RESOLUTION|>--- conflicted
+++ resolved
@@ -19,25 +19,13 @@
 [dependencies]
 async-stream = { version = "0.3.2", optional = true }
 base64 = "0.13.0"
-<<<<<<< HEAD
-bitflags = "1.2.1"
+bitflags = "1.3.2"
 chrono = { version = "0.4.19", features = ["serde"] }
-futures-util = { version = "0.3.15", features = ["sink"] }
-log = "0.4.14"
-semver = { version = "1.0.3", features = ["serde"] }
-serde = { version = "1.0.126", features = ["derive"] }
-serde_json = "1.0.64"
-=======
-bitflags = "1.3.2"
-chrono = { version = "0.4.19", default-features = false, features = ["std"] }
-either = { version = "1.6.1", features = ["serde"] }
 futures-util = { version = "0.3.17", features = ["sink"] }
 log = "0.4.14"
-rgb = { version = "0.8.27", default-features = false }
 semver = { version = "1.0.4", features = ["serde"] }
 serde = { version = "1.0.130", features = ["derive"] }
 serde_json = "1.0.67"
->>>>>>> cfa8c844
 serde_repr = "0.1.7"
 serde_with = "1.10.0"
 sha2 = "0.9.6"
