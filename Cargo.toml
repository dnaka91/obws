[package]
name = "obws"
version = "0.9.1"
authors = ["Dominik Nakamura <dnaka91@gmail.com>"]
edition = "2021"
rust-version = "1.61"
license = "MIT"
readme = "README.md"
description = "The obws (obvious) remote control library for OBS."
homepage = "https://github.com/dnaka91/obws"
repository = "https://github.com/dnaka91/obws"
categories = ["api-bindings", "web-programming"]
keywords = ["async", "obs", "obs-websocket", "remote-control", "tokio"]
include = ["examples/**/*", "tests/**/*", "src/**/*", "LICENSE", "README.md", "CHANGELOG.md"]

[package.metadata.docs.rs]
features = ["events", "tls"]

[dependencies]
async-stream = { version = "0.3.3", optional = true }
base64 = "0.13.0"
bitflags = "1.3.2"
<<<<<<< HEAD
futures-util = { version = "0.3.21", features = ["sink"] }
rgb = { version = "0.8.32", default-features = false }
semver = { version = "1.0.9", features = ["serde"] }
serde = { version = "1.0.137", features = ["derive"] }
serde_json = "1.0.81"
serde_repr = "0.1.8"
serde_with = "1.13.0"
sha2 = "0.10.2"
thiserror = "1.0.31"
time = "0.3.9"
tokio = { version = "1.18.2", features = ["net", "rt", "sync"] }
tokio-tungstenite = "0.17.1"
tracing = "0.1.34"

[dev-dependencies]
anyhow = "1.0.57"
dotenvy = "0.15.1"
serde_test = "1.0.137"
tokio = { version = "1.18.2", features = ["fs", "macros", "rt-multi-thread", "time"] }
tracing-subscriber = { version = "0.3.11", features = ["env-filter"] }
=======
either = { version = "1.6.1", features = ["serde"] }
futures-util = { version = "0.3.19", features = ["sink"] }
log = "0.4.14"
rgb = { version = "0.8.31", default-features = false }
semver = { version = "1.0.4", features = ["serde"] }
serde = { version = "1.0.132", features = ["derive"] }
serde_json = "1.0.73"
serde_repr = "0.1.7"
serde_with = "1.11.0"
sha2 = "0.10.0"
thiserror = "1.0.30"
time = "0.3.5"
tokio = { version = "1.15.0", features = ["net", "rt", "sync"] }
tokio-tungstenite = "0.16.1"

[dev-dependencies]
anyhow = "1.0.51"
dotenv = "0.15.0"
pretty_env_logger = "0.4.0"
serde_test = "1.0.132"
tokio = { version = "1.15.0", features = ["fs", "macros", "rt-multi-thread", "time"] }
>>>>>>> d2ccc44a

[features]
default = []
test-integration = []
events = ["async-stream"]
tls = ["tokio-tungstenite/rustls-tls-webpki-roots"]

[[example]]
name = "events"
required-features = ["events"]

[[test]]
name = "integration"
required-features = ["events"]<|MERGE_RESOLUTION|>--- conflicted
+++ resolved
@@ -20,7 +20,6 @@
 async-stream = { version = "0.3.3", optional = true }
 base64 = "0.13.0"
 bitflags = "1.3.2"
-<<<<<<< HEAD
 futures-util = { version = "0.3.21", features = ["sink"] }
 rgb = { version = "0.8.32", default-features = false }
 semver = { version = "1.0.9", features = ["serde"] }
@@ -41,29 +40,6 @@
 serde_test = "1.0.137"
 tokio = { version = "1.18.2", features = ["fs", "macros", "rt-multi-thread", "time"] }
 tracing-subscriber = { version = "0.3.11", features = ["env-filter"] }
-=======
-either = { version = "1.6.1", features = ["serde"] }
-futures-util = { version = "0.3.19", features = ["sink"] }
-log = "0.4.14"
-rgb = { version = "0.8.31", default-features = false }
-semver = { version = "1.0.4", features = ["serde"] }
-serde = { version = "1.0.132", features = ["derive"] }
-serde_json = "1.0.73"
-serde_repr = "0.1.7"
-serde_with = "1.11.0"
-sha2 = "0.10.0"
-thiserror = "1.0.30"
-time = "0.3.5"
-tokio = { version = "1.15.0", features = ["net", "rt", "sync"] }
-tokio-tungstenite = "0.16.1"
-
-[dev-dependencies]
-anyhow = "1.0.51"
-dotenv = "0.15.0"
-pretty_env_logger = "0.4.0"
-serde_test = "1.0.132"
-tokio = { version = "1.15.0", features = ["fs", "macros", "rt-multi-thread", "time"] }
->>>>>>> d2ccc44a
 
 [features]
 default = []
